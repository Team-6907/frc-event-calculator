--- conflicted
+++ resolved
@@ -37,6 +37,8 @@
         mSeasonTeam = self.get_season_team_from_number(teamNumber)
         mSeasonTeam.name = eventTeam.name
         mSeasonTeam.rookieYear = eventTeam.rookieYear
+        mSeasonTeam.name = eventTeam.name
+        mSeasonTeam.rookieYear = eventTeam.rookieYear
         mSeasonTeam.districtCode = eventTeam.districtCode
         mSeasonTeam.events.append((weekNumber, eventTeam.event))
         mSeasonTeam.eventTeams.append((weekNumber, eventTeam))
@@ -52,6 +54,8 @@
 
     def register_event(self, weekNumber: int, eventCode: str, country: str):
         mEvent = Event(self.season, eventCode, progress=None)
+        mEvent.weekNumber = weekNumber
+        mEvent.country = country
         mEvent.weekNumber = weekNumber
         mEvent.country = country
         if weekNumber not in self.events:
@@ -108,11 +112,7 @@
                     ):
                         poolCount += 1
                         mSeasonTeam.isQualified = True
-<<<<<<< HEAD
-                        mSeasonTeam.qualifiedFor = f"{mAutoAdvancement["qualifiedFor"]} (Week {weekNumber} Slot {poolCount})"
-=======
                         mSeasonTeam.qualifiedFor = f"{mAutoAdvancement['qualifiedFor']} (Week {weekNumber} Slot {poolCount})"
->>>>>>> 377c5e4b
                         mSeasonTeam.qualifiedEvent = mAutoAdvancement["qualifiedEvent"]
                     succession += 1
             case 2026:
